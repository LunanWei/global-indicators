################################################################################
# Module: setup_sp.py
# Description: this module contains functions to set up sample points stats within study regions

################################################################################

import os

import geopandas as gpd
import networkx as nx
import numpy as np
import pandana as pdna
import pandas as pd
from tqdm import tqdm
import osmnx as ox

def read_proj_graphml(proj_graphml_filepath, ori_graphml_filepath, to_crs,undirected=True, retain_fields=None):
    """
    Read a projected graph from local disk if exist,
    otherwise, reproject origional graphml to the CRS appropriate for its geographic location,
    and save the projected graph to local disk

    Parameters
    ----------
    proj_graphml_filepath: string
        the projected graphml filepath
    ori_graphml_filepath: string
        the original graphml filepath
    to_crs: dict or string or pyproj.CRS
        project to this CRS
    undirected: bool (default: True)
        make graph undirected
    retain_edge_attributes = list (default: None)
        explicitly retain only a subset of edge attributes, else keep all (default)
     
    Returns
    -------
    networkx multidigraph
    """
    # if the projected graphml file already exist in disk, then load it from the path
    if os.path.isfile(proj_graphml_filepath):
        print("Read network from disk.")
<<<<<<< HEAD
        G_proj=ox.load_graphml(proj_graphml_filepath,int)
=======
        G_proj=ox.load_graphml(proj_graphml_filepath)
        if undirected:    
            print("  - Ensure graph is undirected.")
            if G_proj.is_directed():
                G_proj = G_proj.to_undirected()
>>>>>>> 36646e1c
        return(G_proj)
    
    # else, read original study region graphml and reproject it
    else:
        print("Prepare network resources...")
        print("  - Read network from disk.")
        # load and project origional graphml from disk
        G = ox.load_graphml(ori_graphml_filepath,int)
        if retain_fields is not None:
            print("  - Remove unnecessary key data from edges")
            att_list = set([k for n in G.edges for k in G.edges[n].keys() if k not in ['osmid','length']])
            capture_output = [[d.pop(att, None) for att in att_list] 
                                    for n1, n2, d in tqdm(G.edges(data=True),desc=' '*18)]
        del(capture_output)
        print("  - Project graph")
        G_proj = ox.project_graph(G, to_crs=to_crs)
        if undirected:    
            print("  - Ensure graph is undirected.")
            if G_proj.is_directed():
                G_proj = G_proj.to_undirected()
        print("  - Save projected graphml to disk")
        ox.save_graphml(G_proj, proj_graphml_filepath)
        return(G_proj)

def spatial_join_index_to_gdf(gdf, join_gdf, right_index_name,join_type='within'):
    """
    Append to a geodataframe the named index of another using spatial join
    
    Parameters
    ----------
    gdf: GeoDataFrame
    join_gdf: GeoDataFrame
    right_index_name: str (default: None)
    join_tyoe: str (default 'within')
    
    Returns
    -------
    GeoDataFrame
    """
    gdf_columns = list(gdf.columns)
    gdf = gpd.sjoin(gdf, join_gdf, how="left", op=join_type)
    if right_index_name is not None:
        gdf = gdf[gdf_columns+['index_right']]
        gdf.columns = gdf_columns+[right_index_name]   
    return(gdf)

def create_pdna_net(gdf_nodes, gdf_edges, predistance=500):
    """
    Create pandana network to prepare for calculating the accessibility to destinations
    The network is comprised of a set of nodes and edges.

    Parameters
    ----------
    gdf_nodes: GeoDataFrame
    gdf_edges: GeoDataFrame
    predistance: int
        the distance of search (in meters), default is 500 meters

    Returns
    -------
    pandana network
    """
    # Defines the x attribute for nodes in the network
    gdf_nodes["x"] = gdf_nodes["geometry"].apply(lambda x: x.x)
    # Defines the y attribute for nodes in the network (e.g. latitude)
    gdf_nodes["y"] = gdf_nodes["geometry"].apply(lambda x: x.y)
    # Defines the node id that begins an edge
    gdf_edges["from"] = gdf_edges["u"].astype(np.int64)
    # Defines the node id that ends an edge
    gdf_edges["to"] = gdf_edges["v"].astype(np.int64)
    # Define the distance based on OpenStreetMap edges
    gdf_edges["length"] = gdf_edges["length"].astype(float)

    gdf_nodes["id"] = gdf_nodes["osmid"].astype(np.int64)
    gdf_nodes.set_index("id", inplace=True, drop=False)
    # Create the transportation network in the city
    # Typical data would be distance based from OSM or travel time from GTFS transit data
    net = pdna.Network(gdf_nodes["x"], gdf_nodes["y"], gdf_edges["from"], gdf_edges["to"], gdf_edges[["length"]])
    # Precomputes the range queries (the reachable nodes within this maximum distance)
    # so that aggregations don’t perform the network queries unnecessarily
    net.precompute(predistance + 10)
    return net


def cal_dist_node_to_nearest_pois(gdf_poi, distance, network, category_field = None, categories = None, filter_field = None, filter_iterations = None,output_names=None,output_prefix=''):
    """
    Calculate the distance from each node to the first nearest destination
    within a given maximum search distance threshold
    If the nearest destination is not within the distance threshold, then it will be coded as -999

    Parameters
    ----------
    gdf_poi: GeoDataFrame
        GeoDataFrame of destination point-of-interest
    distance: int
        the maximum search distance
    network: pandana network
    category_field: str
        a field which if supplied will be iterated over using values from 'categories' list  (default: None)
    categories : list
        list of field names of categories found in category_field (default: None)
    filter_field: str
        a field which if supplied will be iterated over to filter the POI dataframe using a query informed by an expression found in the filter iteration list.  Filters are only applied if a category has not been supplied (ie. use one or the other)  (default: None)
    filter_iterations : list
        list of expressions to query using the filter_field (default: None)
    output_names : list
        list of names which are used to rename the outputs; entries must have corresponding order to categories or filter iterations if these are supplied (default: None)
    output_prefix: str
        option prefix to append to supplied output_names list (default: '')
    
    Returns
    -------
    GeoDataFrame
    """
    gdf_poi["x"] = gdf_poi["geometry"].apply(lambda x: x.x)
    gdf_poi["y"] = gdf_poi["geometry"].apply(lambda x: x.y)
    if category_field is not None and categories is not None:
        # Calculate distances iterating over categories
        appended_data = []
        # establish output names
        if output_names is None:
                output_names = categories
        
        output_names = [f'{output_prefix}{x}' for x in output_names]
        # iterate over each destination category
        for x in categories:
            iteration = categories.index(x)
            # initialize the destination point-of-interest category
            # the positions are specified by the x and y columns (which are Pandas Series)
            # at a max search distance for up to the first nearest points-of-interest
            gdf_poi_filtered = gdf_poi.query(f"{category_field}=='{x}'")
            if len(gdf_poi_filtered) > 0:
                network.set_pois(
                    x,
                    distance,
                    1,
                    gdf_poi_filtered["x"],
                    gdf_poi_filtered["y"],
                )
                # return the distance to the first nearest destination category
                # if zero destination is within the max search distance, then coded as -999
                dist = network.nearest_pois(distance, x, 1, -999)
                
                # change the index name corresponding to each destination name
                dist.columns = dist.columns.astype(str)
                dist.rename(columns={"1": output_names[categories.index(x)]}, inplace=True)
            else:
                dist == pd.DataFrame(index=network.node_ids, columns=output_names[categories.index(x)])
            
            appended_data.append(dist)
        # return a GeoDataFrame with distance to the nearest destination from each source node
        gdf_poi_dist = pd.concat(appended_data, axis=1)
    elif filter_field is not None and filter_iterations is not None:
        # Calculate distances across filtered iterations
        appended_data = []
        # establish output names
        if output_names is None:
            output_names = filter_iterations
        
        output_names = [f'{output_prefix}{x}' for x in output_names]
        # iterate over each destination category
        for x in filter_iterations:
            # initialize the destination point-of-interest category
            # the positions are specified by the x and y columns (which are Pandas Series)
            # at a max search distance for up to the first nearest points-of-interest
            gdf_poi_filtered = gdf_poi.query(f"{filter_field}{x}")
            if len(gdf_poi_filtered) > 0:
                network.set_pois(
                    x,
                    distance,
                    1,
                    gdf_poi_filtered["x"],
                    gdf_poi_filtered["y"],
                )
                # return the distance to the first nearest destination category
                # if zero destination is within the max search distance, then coded as -999
                dist = network.nearest_pois(distance, x, 1, -999)
                
                # change the index name to match desired or default output
                dist.columns = dist.columns.astype(str)
                dist.rename(columns={"1": output_names[filter_iterations.index(x)]}, inplace=True)
            else:
                dist == pd.DataFrame(index=network.node_ids, columns=output_names[categories.index(x)])
            
            appended_data.append(dist)
        # return a GeoDataFrame with distance to the nearest destination from each source node
        gdf_poi_dist = pd.concat(appended_data, axis=1)
    else:
        if output_names is None:
            output_names = ['POI']
        
        output_names = [f'{output_prefix}{x}' for x in output_names]
        network.set_pois(output_names[0], distance, 1, gdf_poi["x"], gdf_poi["y"])
        gdf_poi_dist = network.nearest_pois(distance,output_names[0], 1, -999)
        # change the index name to match desired or default output
        gdf_poi_dist.columns = gdf_poi_dist.columns.astype(str)
        gdf_poi_dist.rename(columns={"1": output_names[0]}, inplace=True)
    
    return gdf_poi_dist


def create_full_nodes(
    samplePointsData,
    gdf_nodes_simple,
    gdf_nodes_poi_dist,
    distance_names,
    population_density,
    intersection_density,
):
    """
    Create long form working dataset of sample points to evaluate respective node distances and densities
    
    Parameters
    ----------
    samplePointsData: GeoDataFrame
        GeoDataFrame of sample points
    gdf_nodes_simple:  GeoDataFrame
        GeoDataFrame with density records
    gdf_nodes_poi_dist:  GeoDataFrame
        GeoDataFrame of distances to points of interest
    distance_names: list
        List of original distance field names
    population_density: str
        population density variable name
    intersection_density: str
        intersection density variable name
    
    Returns
    -------
    GeoDataFrame
    """
    print("Creating long form working dataset of sample points to evaluate respective node distances and densities")
    full_nodes = samplePointsData[["n1", "n2", "n1_distance", "n2_distance"]].copy()
    print("\t - create long form dataset")
    full_nodes["nodes"] = full_nodes.apply(lambda x: [[int(x.n1), x.n1_distance], [int(x.n2), x.n2_distance]], axis=1)
    full_nodes = full_nodes[["nodes"]].explode("nodes")
    full_nodes[["node", "node_distance_m"]] = pd.DataFrame(full_nodes.nodes.values.tolist(), index=full_nodes.index)
    print("\t - join POIs results from nodes to sample points")
    full_nodes = full_nodes[["node", "node_distance_m"]].join(gdf_nodes_poi_dist, on="node", how="left")
    distance_fields = []
    for d in distance_names:
        full_nodes[d] = full_nodes[d] + full_nodes["node_distance_m"]
        distance_fields.append(d)
    distance_names = [x for x in distance_names if x in gdf_nodes_poi_dist.columns]
    print("\t - calculate proximity-weighted average of density statistics for each sample point")
    # define aggregation functions for per sample point estimates
    # ie. we take
    #       - minimum of full distances
    #       - and weighted mean of densities
    # The latter is so that if distance from two nodes for a point are 0m and 30m
    #  the weight of 0m is 1 and the weight of 30m is 0.
    #  ie. 1 - (0/(0+30)) = 1    , and 1 - (30/(0+30)) = 0
    #
    # This is not perfect; ideally the densities would be calculated for the sample points directly
    # But it is better than just assigning the value of the nearest node (which may be hundreds of metres away)
    node_weight_denominator = full_nodes["node_distance_m"].groupby(full_nodes.index).sum()
    full_nodes = full_nodes[["node", "node_distance_m"] + distance_fields].join(node_weight_denominator, 
                       how="left", rsuffix="_denominator")
    full_nodes["density_weight"] = 1 - (full_nodes["node_distance_m"] / full_nodes["node_distance_m_denominator"])
    # join up full nodes with density fields
    full_nodes = full_nodes.join(gdf_nodes_simple[[population_density, intersection_density]], on="node", how="left")
    full_nodes[population_density] = full_nodes[population_density] * full_nodes.density_weight
    full_nodes[intersection_density] = full_nodes[intersection_density] * full_nodes.density_weight
    new_densities = [population_density, intersection_density]
    agg_functions = dict(
        zip(distance_fields + new_densities, ["min"] * len(distance_fields) + ["sum"] * len(new_densities))
    )
    full_nodes = full_nodes.groupby(full_nodes.index).agg(agg_functions)
    return full_nodes


def split_list(alist, wanted_parts=1):
    """
    split list

    Parameters
    ----------
    alist: list
        the split list
    wanted_parts: int
        the number of parts (default: {1})

    Returns
    -------
    list
    """
    length = len(alist)
    # return all parts in a list, like [[],[],[]]
    return [alist[i * length // wanted_parts : (i + 1) * length // wanted_parts] for i in range(wanted_parts)]<|MERGE_RESOLUTION|>--- conflicted
+++ resolved
@@ -40,15 +40,11 @@
     # if the projected graphml file already exist in disk, then load it from the path
     if os.path.isfile(proj_graphml_filepath):
         print("Read network from disk.")
-<<<<<<< HEAD
-        G_proj=ox.load_graphml(proj_graphml_filepath,int)
-=======
         G_proj=ox.load_graphml(proj_graphml_filepath)
         if undirected:    
             print("  - Ensure graph is undirected.")
             if G_proj.is_directed():
                 G_proj = G_proj.to_undirected()
->>>>>>> 36646e1c
         return(G_proj)
     
     # else, read original study region graphml and reproject it
